--- conflicted
+++ resolved
@@ -1,14 +1,8 @@
 Package: mungebits
 Type: Package
-<<<<<<< HEAD
-Title: mungebits
+Title: mungebits (http://github.com/robertzk/mungebits)
 Description: Mungebits is a collection of data preparation functions
 Version: 0.3.0
-=======
-Title: mungebits (http://github.com/robertzk/mungebits)
-Description: Mungebits is a collection of data preparation functions.
-Version: 0.2.1
->>>>>>> 2c39345e
 Author: Robert Krzyzanowski <technoguyrob@gmail.com>
 Maintainer: Robert Krzyzanowski <technoguyrob@gmail.com>
 Authors@R: c(person("Robert", "Krzyzanowski",
@@ -21,5 +15,6 @@
     stagerunner
 Suggests:
     knitr,
-    microbenchmark
+    microbenchmark,
+    testthat
 Roxygen: list(wrap = FALSE)