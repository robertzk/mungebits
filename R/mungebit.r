#' Constructor for mungebit class.
#'
#' Mungebits are atomic data transformations of a data.frame that,
#' loosely speaking, aim to modify "one thing" about a variable or
#' collection of variables. This is pretty loosely defined, but examples
#' include dropping variables, mapping values, discretization, etc.
#'
#' @docType class
#' @rdname mungebit
#' @param train_fn function. This specifies the behavior to perform
#'    on the dataset when preparing for model training. A value of NULL
#'    specifies that there should be no training step.
#' @param predict_fn function. This specifies the behavior to perform
#'    on the dataset when preparing for model prediction. A value of NULL
#'    specifies that there should be no prediction step.
<<<<<<< HEAD
#' @param enforce_train logical. Ensure that mungebits get their
#'    \code{trained} flag flipped when training.
=======
#' @param enforce_train logical. Whether or not to flitch the trained flag
#'    during runtime.
>>>>>>> 2c39345e
#' @seealso \code{\link{mungepiece}}
#' @examples
#' \dontrun{
#' mp <- mungeplane(iris)
#' mb <- mungebit(column_transformation(function(col, scale = NULL) {
#'   if ('scale' %in% names(inputs))
#'     cat("Column scaled by ", inputs$scale, "\n")
#'   else inputs$scale <<- scale
#'   col * inputs$scale
#' }))
#' mb$run(mp, 'Sepal.Length', 2)
#' # mp$data now contains a copy of iris w/ the Sepal.Length column doubled
#' head(mp$data[[1]] / iris[[1]])
#' # > [1] 2 2 2 2 2 2
#' mb$run(mp, 'Sepal.Length')
#' # > Column scaled by 2
#' head(mp$data[[1]] / iris[[1]])
#' # > [1] 4 4 4 4 4 4 
#' }
#' 
mungebit__initialize <- function(train_fn = function(x) x,
                                  predict_fn = train_fn, enforce_train = TRUE) {
  train_function <<- train_fn
  predict_function <<- predict_fn

  inputs <<- list()
  trained <<- FALSE
  enforce_train <<- enforce_train
}

#' Run a mungebit.
#' 
#' Imagine flipping a switch on a set of train tracks. A mungebit
#' behaves like this: once the \code{trained} switch is flipped,
#' it can only run the \code{predict_fn}, otherwise it will
#' run the \code{train_fn}.
#'
<<<<<<< HEAD
#' @rdname mungebit
=======
>>>>>>> 2c39345e
#' @param mungeplane mungeplane. Essentially an environment containing
#'   a \code{data} variable.
#' @param ... additional arguments to the mungebit's \code{train_fn} or
#'   \code{predict_fn}.
#' @seealso \code{\link{mungebit__initialize}}
mungebit__run <- function(mungeplane, ...) {
  # We cannot use, e.g., .self$train(mungeplane, ...),
  # because we must force the ... to get evaluated due to
  # non-standard evaluation in the train and predict methods.
  do.call(if (!trained) .self$train else .self$predict,
          list(mungeplane, ...))
  invisible()
}

#' Run the predict function on a mungebit.
#'
<<<<<<< HEAD
#' @rdname mungebit
=======
#' @param mungeplane mungeplane. Essentially an environment containing
#'   a \code{data} variable.
#' @param ... additional arguments to the mungebit's \code{predict_fn}.
>>>>>>> 2c39345e
#' @seealso \code{\link{mungebit__run}}, \code{\link{mungebit__initialize}}
mungebit__predict <- function(mungeplane, ...) {
  if (!is.null(predict_function)) {
    inject_inputs(predict_function)
    on.exit(environment(predict_function) <<-
      parent.env(environment(predict_function)))

    predict_function(mungeplane$data, ...) 
  }
  invisible(TRUE)
}

#' Run the train function on a mungebit.
#'
<<<<<<< HEAD
#' @rdname mungebit
=======
#' @param mungeplane mungeplane. Essentially an environment containing
#'   a \code{data} variable.
#' @param ... additional arguments to the mungebit's \code{train_fn}.
>>>>>>> 2c39345e
#' @seealso \code{\link{mungebit__run}}, \code{\link{mungebit__initialize}}
mungebit__train <- function(mungeplane, ...) {
  if (!is.null(train_function)) {
    inject_inputs(train_function)
    on.exit(environment(train_function) <<-
      parent.env(environment(train_function)))

    train_function(mungeplane$data, ...) 

    # TODO: Oh no. :( Sometimes inputs is being set and sometimes
    # environment(train_function)$inputs is being set--I think this
    # has to do with changing the environment of the function that's
    # running. How do we get around this? This seems incredibly messy.
    inputs <<-
      if (length(tmp <- environment(train_function)$inputs) > 0) tmp
      else inputs
  }
  if (enforce_train) trained <<- TRUE
  invisible(TRUE)
}

#' This class is intended to abstract the idea of separate data preparation
#' during training versus prediction.
#'
#' @export
mungebit <- setRefClass('mungebit',
  fields = list(train_function = 'ANY',
                predict_function = 'ANY',
                inputs = 'list',
                trained = 'logical',
                enforce_train = 'logical'),
  methods = list(
    initialize = mungebits:::mungebit__initialize,
    run        = mungebits:::mungebit__run,
    predict    = mungebits:::mungebit__predict,
    train      = mungebits:::mungebit__train
  )
)

is.mungebit <- function(x) inherits(x, 'mungebit')

#' Inject a parent environment that has only an inputs key so that
#' things like \code{inputs <<- 'foo'} work.
#'
#' @param fn function. The function on which to inject.
inject_inputs <- function(fn) {
  eval.parent(substitute({
    run_env <- new.env(parent = environment(fn))
    run_env$inputs <- inputs
    debug_flag <- isdebugged(fn)
    environment(fn) <<- run_env
    # Restore debugging if it was enabled.
    if (debug_flag) debug(fn)
  }))
}

# S3 class...uglier way to do it
# mungebit <- function(train_function,
#                      predict_function = train_function, 
#                      modifies.column = TRUE,
#                      modifies.row = FALSE,
#                      modifies.column.dimension = FALSE,
#                      modifies.row.dimension = FALSE) {
#   function(...) {
#     arguments <- as.list(...)
#     # function(df) {
#     #   do.call(mungebit_function, arguments)
#   }
# }
<|MERGE_RESOLUTION|>--- conflicted
+++ resolved
@@ -13,13 +13,8 @@
 #' @param predict_fn function. This specifies the behavior to perform
 #'    on the dataset when preparing for model prediction. A value of NULL
 #'    specifies that there should be no prediction step.
-<<<<<<< HEAD
-#' @param enforce_train logical. Ensure that mungebits get their
-#'    \code{trained} flag flipped when training.
-=======
 #' @param enforce_train logical. Whether or not to flitch the trained flag
 #'    during runtime.
->>>>>>> 2c39345e
 #' @seealso \code{\link{mungepiece}}
 #' @examples
 #' \dontrun{
@@ -57,10 +52,7 @@
 #' it can only run the \code{predict_fn}, otherwise it will
 #' run the \code{train_fn}.
 #'
-<<<<<<< HEAD
 #' @rdname mungebit
-=======
->>>>>>> 2c39345e
 #' @param mungeplane mungeplane. Essentially an environment containing
 #'   a \code{data} variable.
 #' @param ... additional arguments to the mungebit's \code{train_fn} or
@@ -77,13 +69,7 @@
 
 #' Run the predict function on a mungebit.
 #'
-<<<<<<< HEAD
 #' @rdname mungebit
-=======
-#' @param mungeplane mungeplane. Essentially an environment containing
-#'   a \code{data} variable.
-#' @param ... additional arguments to the mungebit's \code{predict_fn}.
->>>>>>> 2c39345e
 #' @seealso \code{\link{mungebit__run}}, \code{\link{mungebit__initialize}}
 mungebit__predict <- function(mungeplane, ...) {
   if (!is.null(predict_function)) {
@@ -98,13 +84,7 @@
 
 #' Run the train function on a mungebit.
 #'
-<<<<<<< HEAD
 #' @rdname mungebit
-=======
-#' @param mungeplane mungeplane. Essentially an environment containing
-#'   a \code{data} variable.
-#' @param ... additional arguments to the mungebit's \code{train_fn}.
->>>>>>> 2c39345e
 #' @seealso \code{\link{mungebit__run}}, \code{\link{mungebit__initialize}}
 mungebit__train <- function(mungeplane, ...) {
   if (!is.null(train_function)) {
